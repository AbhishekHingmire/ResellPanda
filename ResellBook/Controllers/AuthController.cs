--- conflicted
+++ resolved
@@ -1,4 +1,4 @@
-﻿
+
 using Microsoft.AspNetCore.Mvc;
 using Microsoft.EntityFrameworkCore;
 using ResellBook.Data;
@@ -40,23 +40,8 @@
         // Generate verification OTP
         await CreateAndSendOtp(user, VerificationType.EmailVerification);
 
-<<<<<<< HEAD
         return Ok("Signup successful. Check your email for OTP.");
     }
-=======
-Welcome to ResellPanda. To complete your registration, please verify your email address by using the OTP below.
-
-Your OTP: {user.EmailVerificationCode}
-
-This OTP is valid for 10 minutes. Please do not share it with anyone.
-
-If you did not request this, please ignore this email!
-
-Thank you,  
-Team ResellPanda
-"
-     );
->>>>>>> 1e24d15b
 
     // ------------------ RESEND OTP -------------------
     [HttpPost("resend-otp")]
